from collections import namedtuple
import logging
import os
import threading
import time
import urlparse
import fnmatch
from flask import json

from . import config


logger = logging.getLogger(__name__)

v1_response_data = {
    'repos': {},
    'images': {},
}

v2_response_data = {
    'repos': {}
}

V1Repo = namedtuple('V1Repo', ['url', 'images_json', 'tags_json', 'url_path', 'protected'])
V2Repo = namedtuple('V2Repo', ['url', 'url_path', 'protected'])


def load_from_file(path):
    """
    Load one specific repository's metadata from a json file

    :param path:    full path to the json file
    :type  path:    basestring

    :return:    tuple of repo_id (str), repo_tuple (Repo), image_ids (list)
                if the metadata corresponds to v1 registry. If metadata is for
                v2 registry, image_ids will be None.
    :rtype:     tuple

    :raises ValueError: if the "version" value in the metadata is not a supported
                        metadata schema version
    """
    with open(path) as json_file:
        repo_data = json.load(json_file)

    # for now, we only support version 1 of the metadata schema
    if repo_data['version'] not in (1, 2):
        raise ValueError('metadata version %d not supported' % repo_data['version'])

    repo_id = repo_data['repo-registry-id']
    url_path = urlparse.urlparse(repo_data['url']).path

    if repo_data['version'] == 1:
        image_ids = [image['id'] for image in repo_data['images']]
        repo_tuple = V1Repo(repo_data['url'],
                            json.dumps(repo_data['images']),
                            json.dumps(repo_data['tags']),
                            url_path, repo_data.get('protected', False))
        return repo_id, repo_tuple, image_ids
    elif repo_data['version'] == 2:
        repo_tuple = V2Repo(repo_data['url'],
                            url_path, repo_data.get('protected', False))
        return repo_id, repo_tuple, None


def monitor_data_dir(app, last_modified=0):
    """
    Loop forever monitoring the data directory for changes and reload the data if any changes occur
    This checks for updates at the interval defined in the config file (Defaults to 60 seconds)

    :param app: the flask application
    :type  app: flask.Flask
    :param last_modified:   seconds since the epoch; if the data on disk is modified
                            after this time, it must be re-loaded.
    :type  last_modified:   int or float
    """
    data_dir = app.config[config.KEY_DATA_DIR]
    polling_interval = app.config[config.KEY_DATA_POLLING_INTERVAL]
    if not os.path.exists(data_dir):
        logger.error('The data directory specified does not exist: %s' % data_dir)
    while True:
        # Check if the modified time has changed on the directory and if so reload the data
        # This has been verified using a directory mounted via NFS 4 as well as locally
        try:
            logger.debug('Checking for new metadata files')
            current_modified = os.stat(data_dir).st_mtime
            if current_modified > last_modified:
                last_modified = current_modified
                load_all(app)
        except OSError:
            # The directory does not exist
            pass
        time.sleep(polling_interval)


def start_monitoring_data_dir(app):
    """
    Spin off a daemon thread that monitors the data dir for changes and updates the app config
    if any changes occur.  This will guarantee a refresh of the app data the first time it is run

    :param app: the flask application
    :type  app: flask.Flask
    """
    now = time.time()
    # load the data once in a blocking fashion
    load_all(app)
    thread = threading.Thread(target=monitor_data_dir, args=(app, now))
    thread.setDaemon(True)
    thread.start()


def load_all(app):
    """
    Load all metadata files and replace the "response_data" value in this
    module.

    :param app: the flask application
    :type  app: flask.Flask
    """
    global v2_response_data
    v2_repos = {}

    global v1_response_data
    v1_repos = {}
    images = {}

    try:
        data_dir = app.config[config.KEY_DATA_DIR]
<<<<<<< HEAD
        logging.info('loading metadata from %s' % data_dir)
        # scan data dir recursively and pick json files
        paths = [os.path.join(dirpath, f)
                 for dirpath, dirnames, files in os.walk(data_dir)
                 for f in fnmatch.filter(files, '*.json')]
=======
        logger.info('loading metadata from %s' % data_dir)
        paths = glob.glob(os.path.join(data_dir, '*.json'))
>>>>>>> eed43226

        # load data from each file
        for metadata_file_path in paths:
            repo_id, repo_tuple, image_ids = load_from_file(metadata_file_path)
            if image_ids:
                v1_repos[repo_id] = repo_tuple
                for image_id in image_ids:
                    images.setdefault(image_id, set()).add(repo_id)
            else:
                v2_repos[repo_id] = repo_tuple

        # make each set immutable
        for image_id in images.keys():
            images[image_id] = frozenset(images[image_id])
        # replace old data structure with new
        v1_response_data = {
            'repos': v1_repos,
            'images': images,
        }
        v2_response_data = {
            'repos': v2_repos
        }
    except Exception, e:
        logger.error('aborting metadata load: %s' % str(e))<|MERGE_RESOLUTION|>--- conflicted
+++ resolved
@@ -126,16 +126,11 @@
 
     try:
         data_dir = app.config[config.KEY_DATA_DIR]
-<<<<<<< HEAD
-        logging.info('loading metadata from %s' % data_dir)
+        logger.info('loading metadata from %s' % data_dir)
         # scan data dir recursively and pick json files
         paths = [os.path.join(dirpath, f)
                  for dirpath, dirnames, files in os.walk(data_dir)
                  for f in fnmatch.filter(files, '*.json')]
-=======
-        logger.info('loading metadata from %s' % data_dir)
-        paths = glob.glob(os.path.join(data_dir, '*.json'))
->>>>>>> eed43226
 
         # load data from each file
         for metadata_file_path in paths:
